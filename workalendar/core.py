--- conflicted
+++ resolved
@@ -20,15 +20,9 @@
     def get_fixed_holidays(self, year):
         """Return the fixed days according to the FIXED_HOLIDAYS class property
         """
-<<<<<<< HEAD
-        days = set([])
-        for month, day in self.FIXED_HOLIDAYS:
-            days.add(date(year, month, day))
-=======
         days = []
-        for month, day, label in self.FIXED_DAYS:
+        for month, day, label in self.FIXED_HOLIDAYS:
             days.append((date(year, month, day), label))
->>>>>>> 10d0679d
         return days
 
     def get_variable_days(self, year):
@@ -36,16 +30,9 @@
 
     def get_calendar_holidays(self, year):
         """Get calendar holidays.
-<<<<<<< HEAD
-        This method **must** return a set or a list.
-        You must override this method for each calendar."""
-        return self.get_fixed_holidays(year) \
-            .union(self.get_variable_days(year))
-=======
         If you want to override this, please make sure that it **must** return
         a list of tuples (date, holiday_name)."""
-        return self.get_fixed_days(year) + self.get_variable_days(year)
->>>>>>> 10d0679d
+        return self.get_fixed_holidays(year) + self.get_variable_days(year)
 
     def holidays(self, year=None):
         """Computes holidays (non-working days) for a given year.
@@ -174,15 +161,9 @@
     EASTER_METHOD = 3  # 3 is 'Western'
     WEEKEND_DAYS = (SAT, SUN)
 
-<<<<<<< HEAD
     FIXED_HOLIDAYS = (
-        (1, 1),
-        (12, 25),
-=======
-    FIXED_DAYS = (
         (1, 1, 'New year'),
         (12, 25, "Christmas"),
->>>>>>> 10d0679d
     )
 
     def get_weekend_days(self):
@@ -193,13 +174,8 @@
 class LunarCalendar(Calendar):
     """Calendar including lunar days
     """
-<<<<<<< HEAD
     FIXED_HOLIDAYS = (
-        (1, 1),
-=======
-    FIXED_DAYS = (
         (1, 1, 'Lunar new year'),
->>>>>>> 10d0679d
     )
 
     @staticmethod
