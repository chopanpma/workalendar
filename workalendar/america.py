from workalendar.core import WesternCalendar
from workalendar.core import SUN, MON, THU
from datetime import date


class UnitedStatesCalendar(WesternCalendar):
    "USA calendar"
<<<<<<< HEAD
    FIXED_HOLIDAYS = WesternCalendar.FIXED_HOLIDAYS + (
        (7, 4),
        (11, 11),
=======
    FIXED_DAYS = WesternCalendar.FIXED_DAYS + (
        (7, 4, 'Independence Day'),
        (11, 11, 'Veterans Day'),
>>>>>>> 10d0679d
    )

    @staticmethod
    def is_presidential_year(year):
        return (year % 4) == 0

    def get_variable_days(self, year):
        # usual variable days
        days = [
            (WesternCalendar.get_nth_weekday_in_month(year, 1, MON, 3),
                'Martin Luther King, Jr. Day'),

            (WesternCalendar.get_nth_weekday_in_month(year, 2, MON, 3),
                "Washington's Birthday"),

            (WesternCalendar.get_last_weekday_in_month(year, 5, MON),
                "Memorial Day"),

            (WesternCalendar.get_nth_weekday_in_month(year, 9, MON),
                "Labor Day"),

            (WesternCalendar.get_nth_weekday_in_month(year, 10, MON, 2),
                "Colombus Day"),

            (WesternCalendar.get_nth_weekday_in_month(year, 11, THU, 4),
                "Thanksgiving Day"),
        ]
        # Inauguration day
        if UnitedStatesCalendar.is_presidential_year(year - 1):
            inauguration_day = date(year, 1, 20)
            if inauguration_day.weekday() == SUN:
                inauguration_day = date(year, 1, 21)
            days.append((inauguration_day, "Inauguration Day"))
        return days<|MERGE_RESOLUTION|>--- conflicted
+++ resolved
@@ -5,15 +5,9 @@
 
 class UnitedStatesCalendar(WesternCalendar):
     "USA calendar"
-<<<<<<< HEAD
     FIXED_HOLIDAYS = WesternCalendar.FIXED_HOLIDAYS + (
-        (7, 4),
-        (11, 11),
-=======
-    FIXED_DAYS = WesternCalendar.FIXED_DAYS + (
         (7, 4, 'Independence Day'),
         (11, 11, 'Veterans Day'),
->>>>>>> 10d0679d
     )
 
     @staticmethod
